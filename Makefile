--- conflicted
+++ resolved
@@ -752,14 +752,4 @@
 
 ALL_DEPS += $(ALL_OBJS:%.o=%.o.d)
 
-<<<<<<< HEAD
-runbmptests:
-	$(Q)$(MAKE) -C tests runbmptests
-
-vboot_next: all
-	[ -d "${BUILD}/futility" ] || mkdir -p "${BUILD}/futility"
-	$(Q)$(MAKE) -C futility all
-	$(Q)$(MAKE) -C tests futility
-=======
--include ${ALL_DEPS}
->>>>>>> 826db09f
+-include ${ALL_DEPS}